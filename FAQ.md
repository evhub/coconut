--- conflicted
+++ resolved
@@ -2,11 +2,8 @@
 
 <!-- MarkdownTOC -->
 
+1. [Can I use Python modules from Coconut and Coconut modules from Python?](#can-i-use-python-modules-from-coconut-and-coconut-modules-from-python)
 1. [What versions of Python does Coconut support?](#what-versions-of-python-does-coconut-support)
-<<<<<<< HEAD
-1. [Can I use Python modules from Coconut and Coconut modules from Python?](#can-i-use-python-modules-from-coconut-and-coconut-modules-from-python)
-=======
->>>>>>> a6eee923
 1. [If I'm already perfectly happy with Python, why should I learn Coconut?](#if-im-already-perfectly-happy-with-python-why-should-i-learn-coconut)
 1. [How will I be able to debug my Python if I'm not the one writing it?](#how-will-i-be-able-to-debug-my-python-if-im-not-the-one-writing-it)
 1. [I don't like functional programming, should I still use Coconut?](#i-dont-like-functional-programming-should-i-still-use-coconut)
@@ -20,17 +17,14 @@
 
 <!-- /MarkdownTOC -->
 
+### Can I use Python modules from Coconut and Coconut modules from Python?
+
+Yes and yes! Coconut compiles to Python, so Coconut modules are accessible from Python and Python modules are accessible from Coconut, including the entire Python standard library.
+
 ### What versions of Python does Coconut support?
 
 Coconut supports any Python version `>= 2.6` on the `2.x` branch or `>= 3.2` on the `3.x` branch. See [compatible Python versions](http://coconut.readthedocs.io/en/master/DOCS.html#compatible-python-versions) for more information.
 
-<<<<<<< HEAD
-### Can I use Python modules from Coconut and Coconut modules from Python?
-
-Yes and yes! Coconut compiles to Python, so Coconut modules are accessible from Python and Python modules are accessible from Coconut, including the entire Python standard library.
-
-=======
->>>>>>> a6eee923
 ### If I'm already perfectly happy with Python, why should I learn Coconut?
 
 You're exactly the person Coconut was built for! Coconut lets you keep doing the thing you do well—write Python—without having to worry about annoyances like version compatibility, while also allowing you to do new cool things you might never have thought were possible before like pattern-matching and lazy evaluation. If you've ever used a functional programming language before, you'll know that functional code is often much simpler, cleaner, and more readable (but not always, which is why Coconut isn't purely functional). Python is a wonderful imperative language, but when it comes to modern functional programming—which, in Python's defense, it wasn't designed for—Python falls short, and Coconut corrects that shortfall.
